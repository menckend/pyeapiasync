--- conflicted
+++ resolved
@@ -32,7 +32,6 @@
 import os
 import sys
 import imp
-<<<<<<< HEAD
 import logging
 import logging.handlers
 import collections
@@ -42,15 +41,6 @@
 _syslog_handler = logging.handlers.SysLogHandler()
 LOGGER.addHandler(_syslog_handler)
 LOGGER.setLevel(logging.INFO)
-=======
-import collections
-
-try:
-    import syslog
-    SYSLOG_AVAILABLE = True
-except ImportError:
-    SYSLOG_AVAILABLE = False
->>>>>>> 6f995fcc
 
 def import_module(name):
     """ Imports a module into the current runtime environment
@@ -146,14 +136,9 @@
         text (str): The string object to print to syslog
 
     """
-<<<<<<< HEAD
+
     if islocalconnection():
         LOGGER.debug(text)
-=======
-    if islocalconnection() and SYSLOG_AVAILABLE:
-        syslog.openlog('pyeapi')
-        syslog.syslog(syslog.LOG_NOTICE, str(text))
->>>>>>> 6f995fcc
 
 def make_iterable(value):
     """Converts the supplied value to a list object

--- conflicted
+++ resolved
@@ -36,19 +36,11 @@
 import logging.handlers
 import collections
 
-<<<<<<< HEAD
-LOGGER = logging.getLogger(__name__)
-
-_syslog_handler = logging.handlers.SysLogHandler()
-LOGGER.addHandler(_syslog_handler)
-LOGGER.setLevel(logging.INFO)
-=======
 _LOGGER = logging.getLogger(__name__)
 
 _syslog_handler = logging.handlers.SysLogHandler()
 _LOGGER.addHandler(_syslog_handler)
 _LOGGER.setLevel(logging.INFO)
->>>>>>> 7916d17b
 
 def import_module(name):
     """ Imports a module into the current runtime environment
@@ -146,11 +138,7 @@
     """
 
     if islocalconnection():
-<<<<<<< HEAD
-        LOGGER.debug(text)
-=======
         _LOGGER.debug(text)
->>>>>>> 7916d17b
 
 def make_iterable(value):
     """Converts the supplied value to a list object

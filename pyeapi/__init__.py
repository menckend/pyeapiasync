#
# Copyright (c) 2014, Arista Networks, Inc.
# All rights reserved.
#
# Redistribution and use in source and binary forms, with or without
# modification, are permitted provided that the following conditions are
# met:
#
#   Redistributions of source code must retain the above copyright notice,
#   this list of conditions and the following disclaimer.
#
#   Redistributions in binary form must reproduce the above copyright
#   notice, this list of conditions and the following disclaimer in the
#   documentation and/or other materials provided with the distribution.
#
#   Neither the name of Arista Networks nor the names of its
#   contributors may be used to endorse or promote products derived from
#   this software without specific prior written permission.
#
# THIS SOFTWARE IS PROVIDED BY THE COPYRIGHT HOLDERS AND CONTRIBUTORS
# "AS IS" AND ANY EXPRESS OR IMPLIED WARRANTIES, INCLUDING, BUT NOT
# LIMITED TO, THE IMPLIED WARRANTIES OF MERCHANTABILITY AND FITNESS FOR
# A PARTICULAR PURPOSE ARE DISCLAIMED. IN NO EVENT SHALL ARISTA NETWORKS
# BE LIABLE FOR ANY DIRECT, INDIRECT, INCIDENTAL, SPECIAL, EXEMPLARY, OR
# CONSEQUENTIAL DAMAGES (INCLUDING, BUT NOT LIMITED TO, PROCUREMENT OF
# SUBSTITUTE GOODS OR SERVICES; LOSS OF USE, DATA, OR PROFITS; OR
# BUSINESS INTERRUPTION) HOWEVER CAUSED AND ON ANY THEORY OF LIABILITY,
# WHETHER IN CONTRACT, STRICT LIABILITY, OR TORT (INCLUDING NEGLIGENCE
# OR OTHERWISE) ARISING IN ANY WAY OUT OF THE USE OF THIS SOFTWARE, EVEN
# IF ADVISED OF THE POSSIBILITY OF SUCH DAMAGE.
#
<<<<<<< HEAD
__version__ = '0.3.1dev'
=======
__version__ = '0.3.2'
>>>>>>> 2a1d825c
__author__ = 'Arista EOS+'


from .client import load_config, connect, connect_to, config_for

__all__ = ['load_config', 'connect', 'connect_to', 'config_for']<|MERGE_RESOLUTION|>--- conflicted
+++ resolved
@@ -29,11 +29,7 @@
 # OR OTHERWISE) ARISING IN ANY WAY OUT OF THE USE OF THIS SOFTWARE, EVEN
 # IF ADVISED OF THE POSSIBILITY OF SUCH DAMAGE.
 #
-<<<<<<< HEAD
-__version__ = '0.3.1dev'
-=======
-__version__ = '0.3.2'
->>>>>>> 2a1d825c
+__version__ = '0.3.2dev'
 __author__ = 'Arista EOS+'
 
 

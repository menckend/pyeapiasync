--- conflicted
+++ resolved
@@ -87,13 +87,8 @@
         func = getattr(self.instance, func)
 
         if cmds is not None:
-<<<<<<< HEAD
             lcmds = len([cmds]) if isinstance(cmds, str) else len(cmds)
-            self.node.config.return_value = [{} for i in range(0, lcmds)]
-=======
-            lcmds = len([cmds]) if isinstance(cmds, basestring) else len(cmds)
             self.mock_config.return_value = [{} for i in range(0, lcmds)]
->>>>>>> 6f995fcc
 
         result = func(*fargs, **fkwargs)
 

--- conflicted
+++ resolved
@@ -93,7 +93,6 @@
             value = 'no hostname'
             self.assertIn(value, dut.running_config)
 
-<<<<<<< HEAD
     def test_set_iprouting_to_true(self):
         for dut in self.duts:
             dut.config('no ip routing')
@@ -107,7 +106,7 @@
             resp = dut.api('system').set_iprouting(False)
             self.assertTrue(resp, 'dut=%s' % dut)
             self.assertIn('no ip routing', dut.running_config)
-=======
+
     def test_set_hostname_with_period(self):
         for dut in self.duts:
             dut.config('hostname localhost')
@@ -115,7 +114,6 @@
             self.assertTrue(response, 'dut=%s' % dut)
             value = 'hostname host.domain.net'
             self.assertIn(value, dut.running_config)
->>>>>>> 2a1d825c
 
 
 if __name__ == '__main__':
